--- conflicted
+++ resolved
@@ -1122,22 +1122,14 @@
 
         if (vector != nullptr)
         {
-<<<<<<< HEAD
-=======
             // store the main cell's index in cell_index for custom rule type
->>>>>>> f0b26e27
             index_size = 1;
 #ifdef ENABLE_OMP
 #pragma omp parallel for firstprivate(error_code) private(new_cell_state)
 #endif
             for (int i = 0; i < axis1_dim; i++)
             {
-<<<<<<< HEAD
-                // store the main cell's index in cell_index for custom rule type
-                int cell_index[1] = {i};
-=======
                 int cell_index[index_size] = {i};
->>>>>>> f0b26e27
                 new_cell_state = vector[i];
                 error_code = get_state_from_neighborhood_1d(cell_index, index_size, new_cell_state, custom_rule);
                 if (error_code < 0)
@@ -1167,29 +1159,18 @@
         }
         else if (matrix != nullptr)
         {
-<<<<<<< HEAD
-            index_size = 2;
-=======
             // store the main cell's index in cell_index for custom rule type
             index_size = 2;
             int cell_index[index_size];
->>>>>>> f0b26e27
 #ifdef ENABLE_OMP
 #pragma omp parallel for firstprivate(error_code) private(new_cell_state)
 #endif
             for (int i = 0; i < axis1_dim; i++)
             {
-<<<<<<< HEAD
-                for (int j = 0; j < axis2_dim; j++)
-                {
-                    // store the main cell's index in cell_index for custom rule type
-                    int cell_index[2] = {i, j};
-=======
                 cell_index[0] = i; // store the i-th index
                 for (int j = 0; j < axis2_dim; j++)
                 {
                     int cell_index[index_size] = {i, j};
->>>>>>> f0b26e27
                     new_cell_state = matrix[i][j];
                     error_code = get_state_from_neighborhood_2d(cell_index, index_size, new_cell_state, custom_rule);
                     if (error_code < 0)
@@ -1230,12 +1211,7 @@
                 {
                     for (int k = 0; k < axis3_dim; k++)
                     {
-<<<<<<< HEAD
-                        // store the main cell's index in cell_index for custom rule type
-                        int cell_index[3] = {i, j, k};
-=======
                         int cell_index[index_size] = {i, j, k};
->>>>>>> f0b26e27
                         new_cell_state = tensor[i][j][k];
                         error_code = get_state_from_neighborhood_3d(cell_index, index_size, new_cell_state, custom_rule);
                         if (error_code < 0)
