// Chem 274B - Cellular Automata Final Project
// Created: 12/03/2022

## updates:
<<<<<<< HEAD
    12/3/2022:  Trevor: added basic directory structure, added /Include/mydatatypes.h , added /Source/cellularautomata.cpp class functionality, added test_CA.cpp in Tests, added makefiles in /Tests and /Source/Datatypes

    12/4/2022:  Emmanuel: Added root directory Makefile to call all makefiles in the project. Added README.md files to /Bindir, /Include, and /Libdir subdirectories.

    12/5/2022:  Emmanuel: Added Doxyfile for generating documentation.
=======
    12/3/2022:  Trevor: added basic directory structure, added /Include/CAdatatypes.h , added /Source/cellularautomata.cpp class functionality, added test_CA.cpp in Tests, added makefiles in /Tests and /Source/Datatypes
>>>>>>> 352b2218
<|MERGE_RESOLUTION|>--- conflicted
+++ resolved
@@ -2,12 +2,8 @@
 // Created: 12/03/2022
 
 ## updates:
-<<<<<<< HEAD
-    12/3/2022:  Trevor: added basic directory structure, added /Include/mydatatypes.h , added /Source/cellularautomata.cpp class functionality, added test_CA.cpp in Tests, added makefiles in /Tests and /Source/Datatypes
+    12/3/2022:  Trevor: added basic directory structure, added /Include/CAdatatypes.h , added /Source/cellularautomata.cpp class functionality, added test_CA.cpp in Tests, added makefiles in /Tests and /Source/Datatypes
 
     12/4/2022:  Emmanuel: Added root directory Makefile to call all makefiles in the project. Added README.md files to /Bindir, /Include, and /Libdir subdirectories.
 
-    12/5/2022:  Emmanuel: Added Doxyfile for generating documentation.
-=======
-    12/3/2022:  Trevor: added basic directory structure, added /Include/CAdatatypes.h , added /Source/cellularautomata.cpp class functionality, added test_CA.cpp in Tests, added makefiles in /Tests and /Source/Datatypes
->>>>>>> 352b2218
+    12/5/2022:  Emmanuel: Added Doxyfile for generating documentation.